[package]
name = "py2pyd"
version = "0.1.0"
edition = "2021"
authors = ["longhao <hal.long@outlook.com>"]
description = "A Rust-based tool to compile Python modules to pyd files"
license = "MIT"
repository = "https://github.com/loonghao/py2pyd"
readme = "README.md"
keywords = ["python", "pyd", "compiler", "dcc", "extension"]
categories = ["command-line-utilities", "development-tools"]

[[bin]]
name = "py2pyd"
path = "src/main.rs"

[dependencies]
clap = { version = "4.4", features = ["derive"] }
anyhow = "1.0"
log = "0.4"
env_logger = "0.11.8"
walkdir = "2.3"
rustpython-parser = "0.4"
tempfile = "3.8"
serde = { version = "1.0", features = ["derive"] }
serde_json = "1.0"
glob = "0.3"
dunce = "1.0"
<<<<<<< HEAD
which = "7.0"
dirs = "6.0"
once_cell = "1.18"
regex = "1.9"
reqwest = { version = "0.12", features = ["blocking", "json"] }
zip = "4.0"
=======
which = "4.4"
dirs = "5.0.1"
once_cell = "1.18"
regex = "1.9"
reqwest = { version = "0.12", features = ["blocking", "json"] }
zip = "3.0.0"
>>>>>>> 5d8fe186
uuid = { version = "1.4", features = ["v4"] }

[dev-dependencies]
assert_cmd = "2.0"
predicates = "3.0"
tempfile = "3.8"<|MERGE_RESOLUTION|>--- conflicted
+++ resolved
@@ -26,21 +26,12 @@
 serde_json = "1.0"
 glob = "0.3"
 dunce = "1.0"
-<<<<<<< HEAD
 which = "7.0"
 dirs = "6.0"
 once_cell = "1.18"
 regex = "1.9"
 reqwest = { version = "0.12", features = ["blocking", "json"] }
 zip = "4.0"
-=======
-which = "4.4"
-dirs = "5.0.1"
-once_cell = "1.18"
-regex = "1.9"
-reqwest = { version = "0.12", features = ["blocking", "json"] }
-zip = "3.0.0"
->>>>>>> 5d8fe186
 uuid = { version = "1.4", features = ["v4"] }
 
 [dev-dependencies]
